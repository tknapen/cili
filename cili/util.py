#!/usr/bin/env python

import os
import sys
from multiprocessing import Pool, cpu_count
from time import sleep
import numpy as np

from .models import *

ASC_SFIELDS_EYE = {
    'l': [('onset', np.int64),
          ('x_l', np.float64),
          ('y_l', np.float64),
          ('pup_l', np.float64), ],
    'r': [('onset', np.int64),
          ('x_r', np.float64),
          ('y_r', np.float64),
          ('pup_r', np.float64)],
    'b': [('onset', np.int64),
          ('x_l', np.float64),
          ('y_l', np.float64),
          ('pup_l', np.float64),
          ('x_r', np.float64),
          ('y_r', np.float64),
          ('pup_r', np.float64)], }
ASC_SFIELDS_VEL = {
    'l': [('vel_x_l', np.float64),
          ('vel_y_l', np.float64), ],
    'r': [('vel_x_r', np.float64),
          ('vel_y_r', np.float64), ],
    'b': [('vel_x_l', np.float64),
          ('vel_y_l', np.float64),
          ('vel_x_r', np.float64),
          ('vel_y_r', np.float64)], }
ASC_SFIELDS_REZ = [
    ('res_x', np.float64),
    ('res_y', np.float64)]
ASC_SFIELDS_REMOTE = [
    ('targ_x', np.float64),
    ('targ_y', np.float64),
    ('targ_dist', np.float64),
    ('remote_warns', object)]
ASC_SFIELDS_INPUT = [('input', object)]
ASC_SFIELDS_SWARNS = [('samp_warns', object)]
ASC_SFIELDS_IGNORE = []
TXT_FIELDS = {
    'LEFT_ACCELLERATION_X': np.float64,
    'LEFT_ACCELLERATION_Y': np.float64,
    'LEFT_GAZE_X': np.float64,
    'LEFT_GAZE_Y': np.float64,
    'LEFT_IN_BLINK': np.int64,
    'LEFT_IN_SACCADE': np.int64,
    'LEFT_PUPIL_SIZE': np.float64,
    'LEFT_VELOCITY_X': np.float64,
    'LEFT_VELOCITY_Y': np.float64,
    'RECORDING_SESSION_LABEL': object,
    'RIGHT_ACCELLERATION_X': np.float64,
    'RIGHT_ACCELLERATION_Y': np.float64,
    'RIGHT_GAZE_X': np.float64,
    'RIGHT_GAZE_Y': np.float64,
    'RIGHT_IN_BLINK': np.int64,
    'RIGHT_IN_SACCADE': np.int64,
    'RIGHT_PUPIL_SIZE': np.float64,
    'RIGHT_VELOCITY_X': np.float64,
    'RIGHT_VELOCITY_Y': np.float64,
    'TIMESTAMP': np.int64, }
TXT_INT_TYPES = [np.int64]
TXT_NAME_MAP = [np.int64]
ASC_EV_LINE_STARTS = [
    'MSG',
    'START',
    'END',
    'EBLINK',
    'ESACC',
    'EFIX',
    'BUTTON',
    'SAMPLES', ]
ASC_EFIELDS_EVENT = {
    'MSG': [('name', object),
            ('onset', np.int64),
            ('label', object),
            ('content', object)],
    'START': [('name', object),
              ('onset', np.int64),
              ('eye', object),
              ('types', object)],
    'END': [('name', object),
            ('onset', np.int64),
            ('types', object),
            ('x_res', np.float64),
            ('y_res', np.float64)],
    'EBLINK': [('name', object),
               ('eye', object),
               ('onset', np.int64),
               ('last_onset', np.int64),
               ('duration', np.int64)],
    'ESACC': [('name', object),
              ('eye', object),
              ('onset', np.int64),
              ('last_onset', np.int64),
              ('duration', np.int64),
              ('x_start', np.float64),
              ('y_start', np.float64),
              ('x_end', np.float64),
              ('y_end', np.float64),
              ('vis_angle', np.float64),
              ('peak_velocity', np.int64)],
    'EFIX': [('name', object),
             ('eye', object),
             ('onset', np.int64),
             ('last_onset', np.int64),
             ('duration', np.int64),
             ('x_pos', np.float64),
             ('y_pos', np.float64),
             ('p_size', np.int64)],
    'BUTTON': [('name', object),
               ('onset', np.int64),
               ('b_num', np.int64),
               ('state', np.int64), ], }
ASC_EFIELDS_RES = {
    'MSG': [],
    'START': [],
    'END': [],
    'EBLINK': [],
    'ESACC': [('x_res', np.float64),
              ('y_res', np.float64)],
    'EFIX': [('x_res', np.float64),
             ('y_res', np.float64)],
    'BUTTON': [], }
ASC_EV_IGNORE_COLUMNS = {
    'MSG': [],
    'START': [],
    'END': [],
    'EBLINK': [],
    'ESACC': [],
    'EFIX': [],
    'BUTTON': [], }
ASC_IRREG_EVENTS = ['MSG', 'START', 'END']
ASC_INT_TYPES = [np.int64]
PUP_FIELDS = ['pup_r', 'pup_l', 'RIGHT_PUPIL_SIZE', 'LEFT_PUPIL_SIZE']


def load_eyelink_dataset(file_name):
    """ Parses eyelink data to return samples and events.

    For now, we can only parse events from .asc files. If you hand us a .txt,
    we'll parse out the samples, but not the events.

    Parameters
    ----------
    file_name (string)
        The .asc or .txt file you'd like to parse.

    Returns
    -------
    (Samples object, Events object (or None))
    """
    root, ext = os.path.splitext(file_name)
    if ext == '.asc':
        s, e = pandas_dfs_from_asc(file_name)
    elif ext in ['.txt']:
        s = load_tdf(file_name)
        e = None
    else:
        raise ValueError("only .asc and .txt files supported at the moment...")
    return s, e


def pandas_df_from_txt(file_path):
    """ Parses samples out of an EyeLink .txt file """
    import pandas as pd
    import io
    # first we'll just grab everything as objects...
    # then we'll get the fields, figure out the dtypes, and do conversions
    # accordingly. It would be nice if the dtypes would work in read_csv, but
    # so far no luck...
    df = pd.read_csv(file_path, sep="\t", index_col="TIMESTAMP",
                     low_memory=False, na_values=["."],)
    fields = [str(x) for x in list(df.dtypes.keys())]
    dtypes = dict([(d, object)
                   for d in fields if not d in list(TXT_FIELDS.keys())])
    dtypes.update(dict([(k, v) for k, v in TXT_FIELDS.items() if k in fields]))
    nums = [k for k, v in dtypes.items() if v not in [object]]
    ints = [k for k in nums if dtypes[k] in TXT_INT_TYPES]
    df[nums] = df[nums].convert_objects(convert_numeric=True)
    df[ints] = df[ints].astype(np.int64)
    # rename TIMESTAMP to "onset" for consistency, and make all columns lower
    fields = [f.lower() for f in fields]
    df.columns = fields
    df.index.name = "onset"
    return Samples.from_pd_obj(df)


def pandas_dfs_from_asc(file_path):
    """ Parses samples and events out of an EyeLink .asc file """
    # collect lines for each event type (including samples)
    e_lines = dict([(k, []) for k in ASC_EV_LINE_STARTS])
    s_lines = []
    with open(file_path, "r") as f:
        for line in f:
            if len(line) == 0:
                continue
            if line[0].isdigit():
                s_lines.append(line)
                continue
            for k in ASC_EV_LINE_STARTS:
                if line.startswith(k):
                    e_lines[k].append(line)
                    break
    # determine column names, dtypes
    if not len(e_lines["SAMPLES"]) > 0:
        raise ValueError("Could not find samples line in .asc file.")
    side, has_vel, has_res, has_htarg, has_input = info_from_asc_samples_line(
        e_lines["SAMPLES"][0])
    samp_dtypes = build_asc_samp_dtypes(
        side, has_vel, has_res, has_htarg, has_input)
    ev_names = [k for k in ASC_EV_LINE_STARTS if not k in ["SAMPLES"]]
    ev_dtypes = dict([(ev_name, build_asc_ev_dtypes(
        ev_name, side, has_vel, has_res)) for ev_name in ev_names])
    # get a df for the samples
    samp_df = pandas_df_from_lines(s_lines, samp_dtypes, ASC_SFIELDS_IGNORE)
    samps = Samples.from_pd_obj(samp_df)
    # handle event types that need to have their lines preprocessed...
    for ev_name in ASC_IRREG_EVENTS:
        if not ev_name in e_lines:
            continue
        e_lines[ev_name] = prep_irreg_asc_event_lines(
            e_lines[ev_name], ev_name)
    # get a df for each event type
    ev_dfs = dict([(ev_name,
                    pandas_df_from_lines(e_lines[ev_name],
                                         ev_dtypes[ev_name],
                                         ASC_EV_IGNORE_COLUMNS[ev_name]))
                   for ev_name in ev_names if len(e_lines[ev_name]) > 0])

    evs = Events.from_dict(ev_dfs)
    # adjust events that start before or end after the sample range
    constrain_events(samps, evs)
    # TODO add omitting ASC_EV_IGNORE_COLUMNS[ev_name]
    return samps, evs


def pandas_df_from_lines(csv_lines, dtypes, ignore):
    import pandas as pd
<<<<<<< HEAD
    try:
        # python 2
        from cStringIO import StringIO
    except ImportError:
        # python 3+
        from io import StringIO
    c = StringIO("".join(csv_lines))
    fields, dts = zip(*dtypes)
=======
    import io
    c = io.StringIO("".join(csv_lines))
    fields, dts = list(zip(*dtypes))
>>>>>>> 6e64232d
    # use_names = [n for n in fields if not n in ignore]
    df = pd.read_csv(c,
                     delim_whitespace=True,
                     index_col=["onset"],
                     low_memory=False,
                     na_values=["."],
                     names=fields,
                     header=None,
                     error_bad_lines=False,
                     # usecols=use_names,
                     warn_bad_lines=False,)
    nums = [d[0] for d in dtypes if d[1] not in [
        object] and d[0] not in ['onset']]
    ints = [d[0]
            for d in dtypes if d[1] in ASC_INT_TYPES and d[0] not in ['onset']]
    df[nums] = df[nums].convert_objects(convert_numeric=True)
    df[ints] = df[ints].astype(np.int64)
    for ig in ignore:
        del df[ig]
    return df


def prep_irreg_asc_event_lines(lines, ev_name):
    """ uses quotes to force annoying events into usable chunks
    use sparingly - not super fast right now
    """
    new_lines = []
    if ev_name == 'MSG':
        # name, onset, label, content
        # easy - just break content into a third, quoted column
        for line in lines:
            l = line.split()
            lab = l[2] if len(l) > 2 else '.'
            cont = ' '.join(l[3:]) if len(l) > 3 else '.'
            nl = '%s\t%s\t"%s"\t"%s"\n' % (l[0], l[1], lab, cont)
            new_lines.append(nl)
    elif ev_name == 'START':
        # name, onset, eye, then one or two types
        for line in lines:
            l = line.split()
            new_lines.append('%s\t%s\t%s\t"%s"\n' %
                             (l[0], l[1], l[2], ', '.join(l[3:])))
    elif ev_name == 'END':
        # name, onset, maybe a list of types, 'RES', x_res, y_res
        # we'll take out the "RES" here
        for line in lines:
            l = line.split()
            types = ' '.join(l[2:-3]) if len(l) > 5 else '.'
            x_res = l[-2]
            y_res = l[-1]
            new_lines.append('%s\t%s\t"%s"\t%s\t%s\n' %
                             (l[0], l[1], types, l[-2], l[-1]))
    else:
        new_lines = lines
    return new_lines


def build_asc_samp_dtypes(side, has_vel, has_res, has_htarg, has_input):
    dtypes = []
    dtypes = list(ASC_SFIELDS_EYE[side])
    if has_vel:
        dtypes.extend(ASC_SFIELDS_VEL[side])
    if has_res:
        dtypes.extend(ASC_SFIELDS_REZ)
    if has_input:
        dtypes.extend(ASC_SFIELDS_INPUT)
    dtypes.extend(ASC_SFIELDS_SWARNS)
    if has_htarg:
        dtypes.extend(ASC_SFIELDS_REMOTE)
    return dtypes


def build_asc_ev_dtypes(ev_name, side, has_vel, has_res):
    dtypes = list(ASC_EFIELDS_EVENT.get(ev_name, []))
    if has_res:
        dtypes.extend(ASC_EFIELDS_RES.get(ev_name, []))
    return dtypes if dtypes else None


def info_from_asc_samples_line(line_txt):
    """ gets sample info from asc SAMPLE lines

    Parameters
    ----------
    line_txt (string)
        A single line from an EyeLink asc file.

    Returns
    -------
    side (str)
        'l', 'r', or 'b'
    has_velocity (bool)
        True if velocity information is included in samples
    has_resolution (bool)
        True if resolution information is included in samples
    has_htarg (bool)
        True if head target position information is included in samples
    has_input (bool)
        True if head target position information is included in samples
    """
    words = line_txt.split()
    # this line contains information on what the sample lines contain
    has_velocity = "VEL" in words
    has_resolution = "RES" in words
    has_htarg = 'HTARGET' in words
    has_input = 'INPUT' in words
    sample_side = 'b'
    if 'LEFT' in words and not 'RIGHT' in words:
        sample_side = 'l'
    elif 'RIGHT' in words and not 'LEFT' in words:
        sample_side = 'r'
    return sample_side, has_velocity, has_resolution, has_htarg, has_input


def percentile_bucket(vals, bucket_size=10, scale=1.0, shift=0.0):
    """ returns percentile scores for each value
    Parameters
    ----------
    bucket_size (float)
        The size of each bucket, in percentile points 0-100. Actual bucket
        cutoffs are calculated with numpy.arange(), so if 100 isn't divisible
        by bucket_size, your top bucket will be small.
    scale (float)
        All values will be multiplied by this number after bucketing.
    shift (float)
        All values will have this added to them after scaling.
    """
    from scipy.stats import scoreatpercentile as sp
    import numpy as np
    from bisect import bisect_left
    # arange to get the percentiles
    percs = np.concatenate([np.arange(bucket_size, 100, bucket_size), [100]])
    # to get the cutoff score for each percentile
    cuts = [sp(vals, p) for p in percs]
    # turn values into bucket numbers... +1 since we want 1-indexed buckets
    new_list = np.array(
        [bisect_left(cuts, val) + 1 for val in vals]) * scale + shift
    return new_list

<<<<<<< HEAD
=======

>>>>>>> 6e64232d
def ensure_dir(dir_path, overwrite=False):
    from shutil import rmtree
    from os.path import isdir, exists
    from os import makedirs
    if exists(dir_path):
        if not isdir(dir_path):
            raise ValueError("%s is a file..." % dir_path)
        if overwrite:
            rmtree(dir_path)
    if not exists(dir_path):
        makedirs(dir_path)


def get_0_percentage(asc_path):
    from cili.util import pandas_dfs_from_asc
    import pandas as pd
    # grab the data
    ds, _ = pandas_dfs_from_asc(asc_path)
    p_fields = [f for f in ds.columns if f in PUP_FIELDS]
    if len(p_fields) == 0:
        return 1.  # if you can't find a pupil field, we'll call that "bad"
    return (float(len(ds[ds[p_fields[0]] == 0])) / float(len(ds)))


def list_run_corruption(asc_dir):
    # for now, just make a histogram of the % of all ascs that are made up of 0's
    from glob import glob
    from multiprocessing import Pool
    from time import sleep
    import os
    from pprint import pprint
    files = glob(os.path.join(asc_dir, '*.asc'))
    f_count = float(len(files))
    pool = Pool()
    result = pool.map_async(get_0_percentage, files)
    while not result.ready():
        sleep(.5)
        perc = "\r(%d chunks remaining)..." % result._number_left
        sys.stdout.write(perc)
        sys.stdout.flush()
    file_checks = result.get()
    vals = {}
    for i, fn in enumerate(files):
        vals[os.path.basename(fn)] = file_checks[i]
    print("\nDropout by File:")
    pprint(vals)


def constrain_events(samples, events):
    """ adjusts start times of any events that overflow sample bounds"""
    lowtime = samples.index[0]
    hightime = samples.index[-1]
    enames = list(events.dframes.keys())
    for en in enames:
        df = events.dframes[en]
        idxs = np.where(df.index < lowtime)[0]
        new_idxs = np.array(df.index.tolist())
        new_idxs[idxs] = lowtime
        df.index = new_idxs


help_message = """
No help at this time. Check the code.
"""


class Usage(Exception):
    def __init__(self, msg=help_message):
        self.msg = msg


def main(argv=None):
    import os
    import getopt
    if argv is None:
        argv = sys.argv
    try:
        try:
            opts, args = getopt.getopt(argv[1:], "d:", ["dir", "dropout"])
        except getopt.error as msg:
<<<<<<< HEAD
            raise Usage(msg="\n"+str(msg))
=======
            raise Usage(msg="\n" + str(msg))
>>>>>>> 6e64232d
        # option processing
        drop_check = False
        asc_dir = None
        for option, value in opts:
            if option in ("-h", "--help"):
                raise Usage()
            if option in ("-d", "--dir"):
                asc_dir = os.path.abspath(value)
                if not os.path.exists(asc_dir):
                    raise Usage("Could not find directory %s" % asc_dir)
            if option in ("--dropout"):
                drop_check = True
        if drop_check and asc_dir:
            list_run_corruption(asc_dir)
            return
    except Usage as err:
        f_str = sys.argv[0].split("/")[-1] + ":"
        lfs = len(f_str)
        f_str = "%s\n%s\n%s\n" % ("-" * lfs, f_str, "-" * lfs)
        print(f_str + str(err.msg), file=sys.stderr)
        print(
            "-------------------\nfor help use --help\n-------------------", file=sys.stderr)
        return 2


if __name__ == '__main__':
    sys.exit(main())<|MERGE_RESOLUTION|>--- conflicted
+++ resolved
@@ -243,7 +243,6 @@
 
 def pandas_df_from_lines(csv_lines, dtypes, ignore):
     import pandas as pd
-<<<<<<< HEAD
     try:
         # python 2
         from cStringIO import StringIO
@@ -251,12 +250,7 @@
         # python 3+
         from io import StringIO
     c = StringIO("".join(csv_lines))
-    fields, dts = zip(*dtypes)
-=======
-    import io
-    c = io.StringIO("".join(csv_lines))
     fields, dts = list(zip(*dtypes))
->>>>>>> 6e64232d
     # use_names = [n for n in fields if not n in ignore]
     df = pd.read_csv(c,
                      delim_whitespace=True,
@@ -396,10 +390,6 @@
         [bisect_left(cuts, val) + 1 for val in vals]) * scale + shift
     return new_list
 
-<<<<<<< HEAD
-=======
-
->>>>>>> 6e64232d
 def ensure_dir(dir_path, overwrite=False):
     from shutil import rmtree
     from os.path import isdir, exists
@@ -480,11 +470,7 @@
         try:
             opts, args = getopt.getopt(argv[1:], "d:", ["dir", "dropout"])
         except getopt.error as msg:
-<<<<<<< HEAD
-            raise Usage(msg="\n"+str(msg))
-=======
             raise Usage(msg="\n" + str(msg))
->>>>>>> 6e64232d
         # option processing
         drop_check = False
         asc_dir = None
